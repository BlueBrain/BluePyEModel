# BluePyEModel: Blue Brain Python E-Model Building Library


## Introduction

The Blue Brain Python E-Model Building Library (BluePyEModel) is a Python package facilitating the configuration and execution of E-Model building tasks. It covers tasks such as feature extraction, model optimisation, validation, model management and AIS synthesis. As such, it builds on top of BluePyEfe, BluePyOpt and BluePyMM.


## Installation

<<<<<<< HEAD
If you want to use BluePyEModel, you can either load the bluepyemodel module, or install BluePyEModel in a virtual environment.
=======
If you want to use BluePyEModel, you can either load the  `bluepyemodel` module if you are on BB5, or install BluePyEModel in a virtual environment.
>>>>>>> 8bcaee7d

For loading the module, type the following lines in your command line interface:

    module load unstable
    module load py-bluepyemodel

<<<<<<< HEAD
For installing BluePyEModel in a virtual environment, you first have to have cmake and GCC installed (the same your python has been compiled with), as some BluePyEModel dependencies need them. You can easily load the cmake and gcc modules using the following lines:
=======
For installing BluePyEModel in a virtual environment, you first have to have cmake and GCC installed (the same your python has been compiled with), as some BluePyEModel dependencies need them. If you are on BB5, you can easily load the cmake and gcc modules using the following lines:
>>>>>>> 8bcaee7d

    module load unstable
    module load gcc/9.3.0 cmake

And replace 9.3.0 by the gcc version your python has been compiled with. You might have to load archived modules if gcc < 9.3.0 is needed.

Then, you can install BluePyEModel with the following line:

    pip install -i https://bbpteam.epfl.ch/repository/devpi/simple/ bluepyemodel[all]

If you want all the dependencies to be available. You can also select the dependencies you want by putting them into the brackets instead of 'all' (If you want multiple dependencies, you have to separate them by commas). The available dependencies are:

- luigi
- nexus
- generalisation
- cma
- all


## To get started with the E-Model building pipeline

This section will talk specificly about the E-Model building pipeline which for now encapsulate feature extraction, optimisation and model analysis. For model management and AIS synthesis, documentation is not available yet.

Despite the presence of the following explanation, E-Model building pipeline is not a trivial process, therefore, do not hesitate to contact the Cells team for help to get you setup (tanguy.damart@epfl.ch).


### Running the pipeline

The E-Model building pipeline can be executed either step by step using Python or all at once as a Luigi workflow.

For either, three information will always be required:
- A name for the emodel.
- The name of the species. As of now, it can be human, rat or mouse.
- The name of the brain region.

#### Running the pipeline with Python/CLI

To run the pipeline using Python, you will need to use the class EModel_pipeline located in bluepyemodel/emodel_pipeline/emodel_pipeline.py. An example of the use of this class can be seen in the function `main` of the same file. To start, we recommend that you copy the inside of this function `main` or directly call the file bluepyemodel/emodel_pipeline/emodel_pipeline.py using the command line. In the latter case, please run the command `python emodel_pipeline.py --help` for a list of expected arguments.

The pipeline is divided in 4 steps:
- extraction: extracts efeatures from the ephys recordings and averages the results along the requested targets.
- optimisation: builds a NEURON cell model and optimizes its parameters using as targets the efeatures computed during efeature extraction.
- storage of the model: reads the results of the extraction and stores the models (best set of parameters) in local or on Nexus.
- validation: reads the models and runs the optimisation protocols and/or validation protocols on them. The efeature scores obtained on these protocols are then passed to a validation function that decides if the model is good enough.
- plotting: reads the models and runs the optimisation protocols and/or validation protocols on them. Then, plots the resulting traces along the efeature scores and parameter distributions.

These four steps are to be run in order as, for example, validation cannot be run if no models have been stored.

#### Running the pipeline with Luigi

To run the pipeline with luigi, you will need a luigi.cfg file. This file will contain all the arguments for the pipeline, similar to the ones that were provided when running with Python, plus a few luigi specific settings.

Here is a template that can be used as a starting point:
```
[DEFAULT]
account=proj38
virtual-env=PATH_TO_CURRENT_VENV
module_archive=archive/2020-11
workflows-sync=/gpfs/bbp.cscs.ch/home/${USER}/workflows
workers=10
chdir=PATH_TO_CURRENT_WORKING_DIRECTORY
time=24:00:00
enable-internet=True

[BB5-WORKER]
exclusive=True
mem=0
nodes=4
enable-internet=True

[core]
log_level=INFO

[parallel]
backend=ipyparallel

[EmodelAPIConfig]
api=local
recipes_path=./recipes.json
```

The pipeline can then be run using the command:
`bbp-workflow launch-bb5 -f --config=luigi.cfg bluepyemodel.tasks.emodel_creation.optimisation EModelCreation emodel=L5PC species=mouse brain-region=SSCX`
Where the emodel, species and brain-region have to be replace by the ones at hand.


### The data access points

To access the data needed by the E-Model building process such as settings, ephys, morphology and more, the E-Model building pipeline relies on a data access point. The role of the access point is to retrieve the data from local storage or from Nexus and shape it in the format expected by the different tasks.

There are two types of data access points: "local" and "nexus".

#### The local data access point

The local data access point retrieves and stores data from local storage and, for most operations, from the current working directory. An example of an E-Model building pipeline using local storage can be seen in example/emodel_pipeline_local_python.

To use the local data access point, you first need to create a recipes.json, which will contain, for each e-model, a recipe describing how to build it. Here is an example of a recipe for a fictitious L5PC model:
```
{ 
    "L5PC": {
        "morph_path": "morphologies/",
        "morphology": [["L5TPC","FILENAME.asc"]],
        "params": "params_pyr.json",
        "protocol": "protocol_L5PC.json",
        "features": "features_L5PC.json",
        "pipeline_settings": {
            "optimisation_timeout": 300,
            "optimizer": "MO-CMA",
            "optimisation_params": {
                "offspring_size": 20
            }
        }
    }
}
```
The path to this recipes.json will need to be provided in the argument `recipes_path` (to the Python script or in the luigi.cfg).

The recipes.json contains two types of information:
- It provides paths to the json files containing the morphology, parameters, features and protocols used to build the models. The format of the parameter file can be seen in example/emodel_pipeline_local_python, while the protocol and efeatures files will be generated by BluePyEModel (they can also be created by hand).
- It contains settings used to configure the pipeline. A complete list of the settings available can be seen below.

The final models generated using the local access point are stored in the file final.json.

#### The Nexus data access point

The Nexus data access point retrieves and stores data from a Nexus project where the data is stored as Resources. We highly recommend that you read the Nexus documentation and configure your Nexus project with the help of the DKE team before proceeding with E-Model building using the Nexus access point. Additionally, contact tanguy.damart@epfl.ch to help you get started.
An example of an E-Model building pipeline using Nexus can be seen in example/emodel_pipeline_nexus_luigi.

As the Nexus access point expects all data and settings to be obtained through Nexus, the first step is to register all the related required information in your Nexus project. To do so you will need to instantiate a Nexus access point (bluepyemodel/access_point/nexus.py) and register the data as Resources using the following methods of this class: `store_trace_metadata`, `store_emodel_targets`, `store_optimisation_parameter`, `store_channel_distribution`, `store_morphology`.
For a more detailed description of these functions, please refer to the file example/emodel_pipeline_nexus_luigi/pipeline.py and to the docstring of the function in bluepyemodel/access_point/nexus.py.

The final models generated using the Nexus access point are stored in the Nexus project in Resources of `type EModel`.

Pipeline settings:
-----------------

The settings of the pipeline are set as follows:
- When using the 'local' data access point, settings are to be informed in the field "pipeline_settings" of the recipes for each emodel independently.
- When using the 'nexus' data access point, settings have to be registered as a Resource of type PipelineSettings. This can be done using the function store_pipeline_settings from bluepyemodel.access_point.nexus.

The list of settings is accessible in the docstring of the class bluepyemodel.emodel_pipeline.emodel_settings.


## To get started with Model Management

TO COME


## To get started with AIS synthesis

TO COME<|MERGE_RESOLUTION|>--- conflicted
+++ resolved
@@ -8,22 +8,14 @@
 
 ## Installation
 
-<<<<<<< HEAD
-If you want to use BluePyEModel, you can either load the bluepyemodel module, or install BluePyEModel in a virtual environment.
-=======
 If you want to use BluePyEModel, you can either load the  `bluepyemodel` module if you are on BB5, or install BluePyEModel in a virtual environment.
->>>>>>> 8bcaee7d
 
 For loading the module, type the following lines in your command line interface:
 
     module load unstable
     module load py-bluepyemodel
 
-<<<<<<< HEAD
-For installing BluePyEModel in a virtual environment, you first have to have cmake and GCC installed (the same your python has been compiled with), as some BluePyEModel dependencies need them. You can easily load the cmake and gcc modules using the following lines:
-=======
 For installing BluePyEModel in a virtual environment, you first have to have cmake and GCC installed (the same your python has been compiled with), as some BluePyEModel dependencies need them. If you are on BB5, you can easily load the cmake and gcc modules using the following lines:
->>>>>>> 8bcaee7d
 
     module load unstable
     module load gcc/9.3.0 cmake
