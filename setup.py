--- conflicted
+++ resolved
@@ -70,10 +70,7 @@
         "fasteners>=0.16",
         "jinja2>=3.0.3",
         "currentscape>=0.0.11",
-<<<<<<< HEAD
         "importlib_resources>=5.0.0",
-=======
->>>>>>> d06e158a
     ],
     extras_require={
         "luigi": EXTRA_LUIGI,
