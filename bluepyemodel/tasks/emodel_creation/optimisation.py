--- conflicted
+++ resolved
@@ -80,13 +80,8 @@
     def run(self):
         """ """
 
-<<<<<<< HEAD
-        cwd = os.getcwd()
-        mechanisms_directory = self.access_point.get_mechanisms_directory()
-=======
         mechanisms_directory = self.access_point.get_mechanisms_directory()
         cwd = os.getcwd()
->>>>>>> c3cff195
 
         try:
             os.chdir(str(mechanisms_directory.parents[0]))
@@ -253,15 +248,10 @@
         parser.add_argument("--ttype", default=None, type=str)
         parser.add_argument("--mtype", default=None, type=str)
         parser.add_argument("--species", default=None, type=str)
-<<<<<<< HEAD
-        parser.add_argument("--brain_region", default="", type=str)
-        parser.add_argument("--ipyparallel_profile", default=None, type=str)
-
-=======
         parser.add_argument("--brain_region", default=None, type=str)
         parser.add_argument("--iteration_tag", default=None, type=str)
         parser.add_argument("--seed", default=1, type=int)
->>>>>>> c3cff195
+        parser.add_argument("--ipyparallel_profile", default=None, type=str)
         args = parser.parse_args()
 
         # -- run optimisation -- #
