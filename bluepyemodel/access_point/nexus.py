"""Access point using Nexus Forge"""

"""
Copyright 2023, EPFL/Blue Brain Project

Licensed under the Apache License, Version 2.0 (the "License");
you may not use this file except in compliance with the License.
You may obtain a copy of the License at

    http://www.apache.org/licenses/LICENSE-2.0

Unless required by applicable law or agreed to in writing, software
distributed under the License is distributed on an "AS IS" BASIS,
WITHOUT WARRANTIES OR CONDITIONS OF ANY KIND, either express or implied.
See the License for the specific language governing permissions and
limitations under the License.
"""

import copy
import logging
import os
import pathlib
import subprocess

import pandas
from kgforge.core import Resource

from bluepyemodel.access_point.access_point import DataAccessPoint
from bluepyemodel.access_point.forge_access_point import AccessPointException
from bluepyemodel.access_point.forge_access_point import NexusForgeAccessPoint
from bluepyemodel.access_point.forge_access_point import check_resource
from bluepyemodel.access_point.forge_access_point import get_available_traces
from bluepyemodel.access_point.forge_access_point import get_brain_region
from bluepyemodel.access_point.forge_access_point import get_curated_morphology
from bluepyemodel.access_point.forge_access_point import ontology_forge_access_point
from bluepyemodel.efeatures_extraction.trace_file import TraceFile
from bluepyemodel.emodel_pipeline.emodel_settings import EModelPipelineSettings
from bluepyemodel.emodel_pipeline.emodel_workflow import EModelWorkflow
from bluepyemodel.model.mechanism_configuration import MechanismConfiguration
from bluepyemodel.tools.mechanisms import NEURON_BUILTIN_MECHANISMS
from bluepyemodel.tools.mechanisms import discriminate_by_temp

# pylint: disable=too-many-arguments,unused-argument

logger = logging.getLogger("__main__")


class NexusAccessPoint(DataAccessPoint):
    """API to retrieve, push and format data from and to the Knowledge Graph"""

    def __init__(
        self,
        emodel=None,
        etype=None,
        ttype=None,
        mtype=None,
        species=None,
        brain_region=None,
        iteration_tag=None,
        synapse_class=None,
        project="emodel_pipeline",
        organisation="demo",
        endpoint="https://bbp.epfl.ch/nexus/v1",
        forge_path=None,
        access_token=None,
    ):
        """Init

        Args:
            emodel (str): name of the emodel
            etype (str): name of the electric type.
            ttype (str): name of the transcriptomic type.
                Required if using the gene expression or IC selector.
            mtype (str): name of the morphology type.
            species (str): name of the species.
            brain_region (str): name of the brain location.
            iteration_tag (str): tag associated to the current run.
            synapse_class (str): synapse class (neurotransmitter).
            project (str): name of the Nexus project.
            organisation (str): name of the Nexus organization to which the project belong.
            endpoint (str): Nexus endpoint.
            forge_path (str): path to a .yml used as configuration by nexus-forge.
            access_token (str): Nexus connection token.
        """

        super().__init__(
            emodel,
            etype,
            ttype,
            mtype,
            species,
            brain_region,
            iteration_tag,
            synapse_class,
        )

        self.access_point = NexusForgeAccessPoint(
            project=project,
            organisation=organisation,
            endpoint=endpoint,
            forge_path=forge_path,
            access_token=access_token,
        )

        # This trick is used to have nexus type descriptions on one side and basic
        # strings on the other
        self.emodel_metadata_ontology = copy.deepcopy(self.emodel_metadata)
        self.build_ontology_based_metadata()

        self.pipeline_settings = self.get_pipeline_settings(strict=False)

        directory_name = self.emodel_metadata.as_string()
        (pathlib.Path("./nexus_temp/") / directory_name).mkdir(parents=True, exist_ok=True)

    def check_mettypes(self):
        """Check that etype, mtype and ttype are presnet on nexus"""
        ontology_access_point = ontology_forge_access_point(self.access_point.access_token)

        logger.info("Checking if etype %s is present on nexus...", self.emodel_metadata.etype)
        check_resource(self.emodel_metadata.etype, "etype", access_point=ontology_access_point)
        logger.info("Etype checked")

        logger.info("Checking if mtype %s is present on nexus...", self.emodel_metadata.mtype)
        check_resource(self.emodel_metadata.mtype, "mtype", access_point=ontology_access_point)
        logger.info("Mtype checked")

        logger.info("Checking if ttype %s is present on nexus...", self.emodel_metadata.ttype)
        check_resource(self.emodel_metadata.ttype, "ttype", access_point=ontology_access_point)
        logger.info("Ttype checked")

    def get_pipeline_settings(self, strict=True):
        if strict:
            return self.access_point.nexus_to_object(
                type_="EModelPipelineSettings",
                metadata=self.emodel_metadata_ontology.filters_for_resource(),
                metadata_str=self.emodel_metadata.as_string(),
            )

        try:
            return self.access_point.nexus_to_object(
                type_="EModelPipelineSettings",
                metadata=self.emodel_metadata_ontology.filters_for_resource(),
                metadata_str=self.emodel_metadata.as_string(),
            )
        except AccessPointException:
            return EModelPipelineSettings()

    def store_pipeline_settings(self, pipeline_settings):
        """Save an EModelPipelineSettings on Nexus"""

        self.access_point.object_to_nexus(
            pipeline_settings,
            self.emodel_metadata_ontology.for_resource(),
            self.emodel_metadata.as_string(),
            replace=True,
        )

    def build_ontology_based_metadata(self):
        """Get the ontology related to the metadata"""

        self.emodel_metadata_ontology.species = self.get_nexus_subject(self.emodel_metadata.species)
        self.emodel_metadata_ontology.brain_region = self.get_nexus_brain_region(
            self.emodel_metadata.brain_region, self.access_point.access_token
        )

    def get_nexus_subject(self, species):
        """Get the ontology of a species based on the species name."""

        if species == "human":
            subject = {
                "type": "Subject",
                "species": {
                    "id": "http://purl.obolibrary.org/obo/NCBITaxon_9606",
                    "label": "Homo sapiens",
                },
            }

        elif species == "rat":
            subject = {
                "type": "Subject",
                "species": {
                    "id": "http://purl.obolibrary.org/obo/NCBITaxon_10116",
                    "label": "Rattus norvegicus",
                },
            }

        elif species == "mouse":
            subject = {
                "type": "Subject",
                "species": {
                    "id": "http://purl.obolibrary.org/obo/NCBITaxon_10090",
                    "label": "Mus musculus",
                },
            }
        elif species is None:
            subject = None
        else:
            raise ValueError(f"Unknown species {species}.")

        return subject

    def get_nexus_brain_region(self, brain_region, access_token=None):
        """Get the ontology of the brain location."""
        if brain_region is None:
            return None

        brain_region_from_nexus = get_brain_region(brain_region, access_token=access_token)

        return {
            "type": "BrainLocation",
            "brainRegion": brain_region_from_nexus,
        }

    def store_object(self, object_, seed=None, description=None):
        """Store a BPEM object on Nexus"""

        metadata_dict = self.emodel_metadata_ontology.for_resource()
        if seed is not None:
            metadata_dict["seed"] = seed
        if description is not None:
            metadata_dict["description"] = description

        return self.access_point.object_to_nexus(
            object_,
            metadata_dict,
            self.emodel_metadata.as_string(),
            replace=True,
            seed=seed,
        )

    def get_targets_configuration(self):
        """Get the configuration of the targets (targets and ephys files used)"""

        configuration = self.access_point.nexus_to_object(
            type_="ExtractionTargetsConfiguration",
            metadata=self.emodel_metadata_ontology.filters_for_resource(),
            metadata_str=self.emodel_metadata.as_string(),
        )

        configuration.available_traces = self.get_available_traces()
        configuration.available_efeatures = self.get_available_efeatures()

        if not configuration.files:
            logger.debug(
                "Empty list of files in the TargetsConfiguration, filling"
                "it using what is available on Nexus for the present etype."
            )
            configuration.files = configuration.available_traces

        for file in configuration.files:
            file.filepath = self.download_trace(id_=file.resource_id, name=file.filename)

        return configuration

    def store_targets_configuration(self, configuration):
        """Store the configuration of the targets (targets and ephys files used)"""

        # Search for all Traces on Nexus and add their Nexus ids to the configuration
        traces = get_available_traces(
            species=self.emodel_metadata.species,
            brain_region=self.emodel_metadata.brain_region,
            access_token=self.access_point.access_token,
        )
        if not traces:
            raise AccessPointException(
                "Cannot find Traces on Nexus. Please make sure that Traces can be reached from"
                " the current Nexus session."
            )

        available_traces_names = [trace.name for trace in traces]

        for file in configuration.files:
            if file.cell_name in available_traces_names:
                file.resource_id = traces[available_traces_names.index(file.cell_name)].id

        self.store_object(configuration)

    def get_fitness_calculator_configuration(self, record_ions_and_currents=False):
        """Get the configuration of the fitness calculator (efeatures and protocols)"""

        configuration = self.access_point.nexus_to_object(
            type_="FitnessCalculatorConfiguration",
            metadata=self.emodel_metadata_ontology.filters_for_resource(),
            metadata_str=self.emodel_metadata.as_string(),
        )

        if configuration.name_rmp_protocol is None:
            configuration.name_rmp_protocol = self.pipeline_settings.name_rmp_protocol
        if configuration.name_rin_protocol is None:
            configuration.name_rin_protocol = self.pipeline_settings.name_Rin_protocol
        if configuration.validation_protocols is None:
            configuration.validation_protocols = self.pipeline_settings.validation_protocols
        if configuration.stochasticity is None:
            configuration.stochasticity = self.pipeline_settings.stochasticity

        return configuration

    def store_fitness_calculator_configuration(self, configuration):
        """Store a fitness calculator configuration as a resource of type
        FitnessCalculatorConfiguration"""

        self.store_object(configuration)

    def get_model_configuration(self):
        """Get the configuration of the model, including parameters, mechanisms and distributions"""

        configuration = self.access_point.nexus_to_object(
            type_="EModelConfiguration",
            metadata=self.emodel_metadata_ontology.filters_for_resource(),
            metadata_str=self.emodel_metadata.as_string(),
        )

        morph_path = self.download_morphology(
            configuration.morphology.name, configuration.morphology.format
        )
        self.download_mechanisms(configuration.mechanisms)

        configuration.morphology.path = morph_path
        configuration.available_mechanisms = self.get_available_mechanisms()
        configuration.available_morphologies = self.get_available_morphologies()

        return configuration

    def store_model_configuration(self, configuration, path=None):
        """Store a model configuration as a resource of type EModelConfiguration"""

        # Search for all Morphologies on Nexus and add their Nexus ids to the configuration
        morphologies = self.access_point.fetch({"type": "NeuronMorphology"})
        if not morphologies:
            raise AccessPointException(
                "Cannot find morphologies on Nexus. Please make sure that "
                "morphologies can be reached from the current Nexus session."
            )

        available_morphologies_names = [morphology.name for morphology in morphologies]

        if configuration.morphology.name in available_morphologies_names:
            configuration.morphology.nexus_id = morphologies[
                available_morphologies_names.index(configuration.morphology.name)
            ].id

        # Search for all Mechanisms on Nexus and add their Nexus ids to the configuration
        mechanisms = self.get_available_mechanisms()
        if not mechanisms:
            raise AccessPointException(
                "Cannot find mechanisms on Nexus. Please make sure that "
                "mechanisms can be reached from the current Nexus session."
            )

        available_mechanisms_names = [mechanism.name for mechanism in mechanisms]

        for mechanism in configuration.mechanisms:
            if mechanism.name in available_mechanisms_names:
                mechanism.nexus_id = mechanisms[available_mechanisms_names.index(mechanism.name)].id

        self.store_object(configuration)

    def get_distributions(self):
        """Get the list of available distributions"""

        return self.access_point.nexus_to_objects(
            type_="EModelChannelDistribution",
            metadata={},
            metadata_str=self.emodel_metadata.as_string(),
        )[0]

    def store_distribution(self, distribution):
        """Store a channel distribution as a resource of type EModelChannelDistribution"""

        self.store_object(distribution)

    def create_emodel_workflow(self, state="not launched"):
        """Create an EModelWorkflow instance filled with the appropriate configuration"""

        try:
            targets_configuration_id = self.access_point.get_nexus_id(
                type_="ExtractionTargetsConfiguration",
                metadata=self.emodel_metadata_ontology.filters_for_resource(),
            )
        except AccessPointException:
            targets_configuration_id = None

        pipeline_settings_id = self.access_point.get_nexus_id(
            type_="EModelPipelineSettings",
            metadata=self.emodel_metadata_ontology.filters_for_resource(),
        )
        emodel_configuration_id = self.access_point.get_nexus_id(
            type_="EModelConfiguration",
            metadata=self.emodel_metadata_ontology.filters_for_resource(),
        )

        return EModelWorkflow(
            targets_configuration_id,
            pipeline_settings_id,
            emodel_configuration_id,
            state=state,
        )

    def get_emodel_workflow(self):
        """Get the emodel workflow, containing configuration data and workflow status

        Returns None if the emodel workflow is not present on nexus."""

        emodel_workflow, ids = self.access_point.nexus_to_objects(
            type_="EModelWorkflow",
            metadata=self.emodel_metadata_ontology.filters_for_resource(),
            metadata_str=self.emodel_metadata.as_string(),
        )

        if emodel_workflow:
            return emodel_workflow[0], ids[0]

        return None, None

    def check_emodel_workflow_configurations(self, emodel_workflow):
        """Return True if the emodel workflow's configurations are on nexus, and False otherwise"""

        for id_ in emodel_workflow.get_configuration_ids():
            if id_ is not None and self.access_point.retrieve(id_) is None:
                return False

        return True

    def store_or_update_emodel_workflow(self, emodel_workflow):
        """If emodel workflow is not on nexus, store it. If it is, fetch it and update its state"""
        type_ = "EModelWorkflow"

        filters = {"type": type_}
        filters.update(self.emodel_metadata_ontology.filters_for_resource())
        resources = self.access_point.fetch(filters)

        # not present on nexus yet -> store it
        if resources is None:
            self.access_point.object_to_nexus(
                emodel_workflow,
                self.emodel_metadata_ontology.for_resource(),
                self.emodel_metadata.as_string(),
                replace=False,
            )
        # if present on nexus -> update its state
        else:
            resource = resources[0]
            resource.state = emodel_workflow.state
            self.access_point.forge.update(resource)

    def get_emodel(self, seed=None):
        """Fetch an emodel"""

        metadata = self.emodel_metadata_ontology.filters_for_resource()

        if seed:
            metadata["seed"] = int(seed)

        emodel = self.access_point.nexus_to_object(
            type_="EModel",
            metadata=metadata,
            metadata_str=self.emodel_metadata.as_string(),
        )
        emodel.emodel_metadata = copy.deepcopy(self.emodel_metadata)

        return emodel

    def store_emodel(self, emodel, description=None):
        """Store an EModel on Nexus"""

        workflow, nexus_id = self.get_emodel_workflow()

        if workflow is None:
            raise AccessPointException(
                "No EModelWorkflow available to which the EModels can be linked"
            )

        emodel.workflow_id = nexus_id
        model_id = self.store_object(emodel, seed=emodel.seed, description=description)
        workflow.add_emodel_id(model_id)

        self.store_or_update_emodel_workflow(workflow)

    def get_emodels(self, emodels=None):
        """Get all the emodels"""

        emodels, _ = self.access_point.nexus_to_objects(
            type_="EModel",
            metadata=self.emodel_metadata_ontology.filters_for_resource(),
            metadata_str=self.emodel_metadata.as_string(),
        )

        for em in emodels:
            em.emodel_metadata = copy.deepcopy(self.emodel_metadata)

        return emodels

    def has_best_model(self, seed):
        """Check if the best model has been stored."""

        try:
            self.get_emodel(seed=seed)
            return True
        except AccessPointException:
            return False

    def is_checked_by_validation(self, seed):
        """Check if the emodel with a given seed has been checked by Validation task.

        Reminder: the logic of validation is as follows:
            if None: did not go through validation
            if False: failed validation
            if True: passed validation
        """

        try:
            emodel = self.get_emodel(seed=seed)
        except AccessPointException:
            return False

        if emodel.passed_validation:
            return True

        return False

    def is_validated(self):
        """Check if enough models have been validated.

        Reminder: the logic of validation is as follows:
            if None: did not go through validation
            if False: failed validation
            if True: passed validation
        """

        try:
            emodels = self.get_emodels()
        except TypeError:
            return False

        n_validated = len([em for em in emodels if em.passed_validation])

        return n_validated >= self.pipeline_settings.n_model

    def has_pipeline_settings(self):
        """Returns True if pipeline settings are present on Nexus"""

        try:
            _ = self.get_pipeline_settings(strict=True)
            return True
        except AccessPointException:
            return False

    def has_fitness_calculator_configuration(self):
        """Check if the fitness calculator configuration exists"""

        try:
            _ = self.get_fitness_calculator_configuration()
            return True
        except AccessPointException:
            return False

    def has_targets_configuration(self):
        """Check if the target configuration exists"""

        try:
            _ = self.get_targets_configuration()
            return True
        except AccessPointException:
            return False

    def has_model_configuration(self):
        """Check if the model configuration exists"""

        try:
            _ = self.get_model_configuration()
            return True
        except AccessPointException:
            return False

    def download_mechanisms(self, mechanisms):
        """Download the mod files if not already downloaded"""
        default_temperatures = [34, 35, 37]
        default_ljp = True

        mechanisms_directory = self.get_mechanisms_directory()

        any_downloaded = False
        for mechanism in mechanisms:
            if mechanism.name in NEURON_BUILTIN_MECHANISMS:
                continue

            resources = self.access_point.fetch(
                {"type": "SubCellularModelScript", "name": mechanism.name}
            )
            if resources is None:
                raise AccessPointException(f"SubCellularModelScript {mechanism.name} not found")

            error_msg = ""
            if mechanism.version is not None:
                error_msg += f"version = {mechanism.version}"
                resources = [r for r in resources if r.modelId == mechanism.version]
            if mechanism.temperature is not None:
                error_msg += f"temperature = {mechanism.temperature}"
                resources = [r for r in resources if r.temperature.value == mechanism.temperature]
            if mechanism.ljp_corrected is not None:
                error_msg += f"ljp correction = {mechanism.ljp_corrected}"
                resources = [r for r in resources if r.isLjpCorrected == mechanism.ljp_corrected]

            if len(resources) == 0:
                raise AccessPointException(
                    f"SubCellularModelScript {mechanism.name} not found with {error_msg}"
                )

            # use default values
            if len(resources) > 1:
                logger.warning("More than one resource fetched for mechanism %s", mechanism.name)
            if len(resources) > 1 and mechanism.temperature is None:
                resources = discriminate_by_temp(resources, default_temperatures)

            if len(resources) > 1 and mechanism.ljp_corrected is None:
                tmp_resources = [r for r in resources if r.isLjpCorrected is default_ljp]
                if len(tmp_resources) > 0 and len(tmp_resources) < len(resources):
                    logger.warning(
                        "Discriminating resources based on ljp correction. "
                        "Keeping only resource with ljp correction."
                    )
                    resources = tmp_resources

            # use latest version
            if len(resources) > 1 and all(hasattr(r, "modelId") for r in resources):
                logger.warning(
                    "Discriminating resources based on version. Keeping only the latest version."
                )
                resource = sorted(resources, key=lambda x: x.modelid)[-1]
            else:
                if len(resources) > 1:
                    logger.warning(
                        "Could not reduce the number of resources fetched down to one. "
                        "Keeping the 1st resource of the list."
                    )
                resource = resources[0]

            mod_file_name = f"{mechanism.name}.mod"
            if os.path.isfile(str(mechanisms_directory / mod_file_name)):
                continue

            filepath = self.access_point.download(resource.id, str(mechanisms_directory))[0]
            any_downloaded = True

            # Rename the file in case it's different from the name of the resource
            filepath = pathlib.Path(filepath)
            if filepath.stem != mechanism:
                filepath.rename(pathlib.Path(filepath.parent / mod_file_name))

        if any_downloaded:
            previous_dir = os.getcwd()
            os.chdir(pathlib.Path(mechanisms_directory.parent))
            subprocess.run("nrnivmodl mechanisms", shell=True, check=True)
            os.chdir(previous_dir)

    def download_morphology(self, name, format_=None):
        """Download a morphology by name if not already downloaded"""

        # Temporary fix for the duplicated morphology issue
        resources = self.access_point.fetch({"type": "NeuronMorphology", "name": name})
        if resources is None:
            raise AccessPointException(f"Could not get resource for morphology {name}")
        if len(resources) == 1:
            resource = resources[0]
        elif len(resources) == 2:
            resource = get_curated_morphology(resources)
            if resource is None:
                raise AccessPointException(f"Could not get resource for morphology {name}")
        else:
            raise AccessPointException(f"More than 2 morphologies with name: {name}")

        directory_name = self.emodel_metadata.as_string()
        filepath = pathlib.Path(
            self.access_point.download(resource.id, pathlib.Path("./nexus_temp/") / directory_name)[
                0
            ]
        )

        # Some morphologies have .h5 attached and we don't want that:
        if format_:
            suffix = "." + format_
            filepath = filepath.with_suffix(suffix)
            # special case example: format_ is 'asc', but morph has '.ASC' format
            if not filepath.is_file() and filepath.with_suffix(suffix.upper()).is_file():
                filepath = filepath.with_suffix(suffix.upper())
        elif filepath.suffix == ".h5":
            for suffix in [".swc", ".asc", ".ASC"]:
                if filepath.with_suffix(suffix).is_file():
                    filepath = filepath.with_suffix(suffix)
                    break
            else:
                raise FileNotFoundError(
                    f"Could not find morphology {filepath.stem}"
                    f"at path {filepath.parent} with allowed suffix '.asc', '.swc' or '.ASC'."
                )

        return str(filepath)

    def download_trace(self, id_=None, name=None):
        """Does not actually download the Trace since traces are already stored on Nexus"""

        # TODO: actually download the Trace if trace is not available in local

        if id_:
            resource = self.access_point.retrieve(id_)
        elif name:
            resource = self.access_point.fetch_one(
                {
                    "type": "Trace",
                    "name": name,
                    "distribution": {"encodingFormat": "application/nwb"},
                },
            )
        else:
            raise TypeError("At least id_ or name should be informed.")

        if not resource:
            raise ValueError(f"No matching resource for {id_} {name}")

        metadata_str = self.emodel_metadata.as_string()
        return self.access_point.resource_location(resource, metadata_str=metadata_str)[0]

    def get_mechanisms_directory(self):
        """Return the path to the directory containing the mechanisms for the current emodel"""

        directory_name = self.emodel_metadata.as_string()

        mechanisms_directory = pathlib.Path("./nexus_temp/") / directory_name / "mechanisms"

        return mechanisms_directory.resolve()

    def load_channel_gene_expression(self, name):
        """Retrieve a channel gene expression resource and read its content"""

        dataset = self.access_point.fetch_one(filters={"type": "RNASequencing", "name": name})

        metadata_str = self.emodel_metadata.as_string()
        filepath = self.access_point.resource_location(dataset, metadata_str=metadata_str)[0]

        df = pandas.read_csv(filepath, index_col=["me-type", "t-type", "modality"])

        return df, filepath

    def load_ic_map(self):
        """Get the ion channel/genes map from Nexus"""

        resource_ic_map = self.access_point.fetch_one(
            {"type": "IonChannelMapping", "name": "icmapping"}
        )

        return self.access_point.download(
            resource_ic_map.id, metadata_str=self.emodel_metadata.as_string()
        )[0]

    def get_t_types(self, table_name):
        """Get the list of t-types available for the present emodel"""

        df, _ = self.load_channel_gene_expression(table_name)
        return (
            df.loc[self.emodel_metadata.emodel].index.get_level_values("t-type").unique().tolist()
        )

    def get_available_morphologies(self):
        """Get the list of names of the available morphologies"""

        resources = self.access_point.fetch({"type": "NeuronMorphology"})

        if resources:
            return {r.name for r in resources}

        logger.warning("Did not find any available morphologies.")
        return set()

    def get_available_mechanisms(self):
        """Get all the available mechanisms"""

        resources = self.access_point.fetch({"type": "SubCellularModelScript"})

        if resources is None:
            logger.warning("No SubCellularModelScript mechanisms available")
            return None

        available_mechanisms = []
        for r in resources:
<<<<<<< HEAD
            version = r.modelid if hasattr(r, "modelId") else None
            temperature = r.temperature.value if hasattr(r, "temperature") else None
            ljp_corrected = r.isLjpCorrected if hasattr(r, "isLjpCorrected") else None
=======
            version = r.modelId if hasattr(r, "modelId") else None
>>>>>>> d7051c64
            stochastic = r.stochastic if hasattr(r, "stochastic") else None

            parameters = {}
            if hasattr(r, "exposesParameter"):
                exposes_parameters = r.exposesParameter
                if not isinstance(exposes_parameters, list):
                    exposes_parameters = [exposes_parameters]
                for ep in exposes_parameters:
                    if ep.type == "ConductanceDensity":
                        lower_limit = ep.lowerLimit if hasattr(ep, "lowerLimit") else None
                        upper_limit = ep.upperLimit if hasattr(ep, "upperLimit") else None
                        parameters[f"{ep.name}_{r.mod.suffix}"] = [lower_limit, upper_limit]

            ion_currents = []
            ionic_concentrations = []
            # technically, also adds non-specific currents to ion_currents list,
            # because they are not distinguished in nexus for now, but
            # the code should work nevertheless
            if hasattr(r.mod, "ion"):
                ions = r.mod.ion if isinstance(r.mod.ion, list) else [r.mod.ion]
                for ion in ions:
                    ion_name = ion.label.lower()
                    ion_currents.append(f"i{ion_name}")
                    ionic_concentrations.append(f"{ion_name}i")

            mech = MechanismConfiguration(
                r.name,
                location=None,
                stochastic=stochastic,
                version=version,
                temperature=temperature,
                ljp_corrected=ljp_corrected,
                parameters=parameters,
                ion_currents=ion_currents,
                ionic_concentrations=ionic_concentrations,
            )

            available_mechanisms.append(mech)

        return available_mechanisms

    def get_available_traces(self, filter_species=True, filter_brain_region=False):
        """Get the list of available Traces for the current species from Nexus"""

        species = None
        if filter_species:
            species = self.emodel_metadata_ontology.species
        brain_region = None
        if filter_brain_region:
            brain_region = self.emodel_metadata_ontology.brain_region

        resource_traces = get_available_traces(
            species=species, brain_region=brain_region, access_token=self.access_point.access_token
        )

        traces = []
        if resource_traces is None:
            return traces

        for r in resource_traces:
            ecodes = None
            if hasattr(r, "stimulus"):
                ecodes = {
                    stim.stimulusType.label: {}
                    for stim in r.stimulus
                    if hasattr(stim.stimulusType, "label")
                }

            species = None
            if hasattr(r, "subject") and hasattr(r.subject, "species"):
                species = r.subject.species

            brain_region = None
            if hasattr(r, "brainLocation"):
                brain_region = r.brainLocation

            etype = None
            if hasattr(r, "annotation"):
                if isinstance(r.annotation, Resource):
                    if "e-type" in r.annotation.name.lower():
                        etype = r.annotation.hasBody.label
                else:
                    for annotation in r.annotation:
                        if "e-type" in annotation.name.lower():
                            etype = annotation.hasBody.label

            if etype is not None and etype == self.emodel_metadata.etype:
                traces.append(
                    TraceFile(
                        r.name,
                        filename=None,
                        filepath=None,
                        resource_id=r.id,
                        ecodes=ecodes,
                        other_metadata=None,
                        species=species,
                        brain_region=brain_region,
                        etype=etype,
                    )
                )
        return traces

    def store_morphology(self, morphology_name, morphology_path, mtype=None):
        payload = {
            "type": ["NeuronMorphology", "Entity", "Dataset"],
            "name": pathlib.Path(morphology_path).stem,
            "objectOfStudy": {
                "@id": "http://bbp.epfl.ch/neurosciencegraph/taxonomies/objectsofstudy/singlecells",
                "@type": "ObjectOfStudy",
                "label": "Single Cell",
            },
        }

        if mtype:
            payload["annotation"] = (
                {
                    "@type": ["Annotation", "nsg:MTypeAnnotation"],
                    "hasBody": {
                        "@id": "nsg:InhibitoryNeuron",
                        "@type": ["Mtype", "AnnotationBody"],
                        "label": mtype,
                        "prefLabel": mtype,
                    },
                    "name": "M-type Annotation",
                },
            )

        self.access_point.register(
            resource_description=payload,
            distributions=[morphology_path],
        )<|MERGE_RESOLUTION|>--- conflicted
+++ resolved
@@ -782,13 +782,9 @@
 
         available_mechanisms = []
         for r in resources:
-<<<<<<< HEAD
-            version = r.modelid if hasattr(r, "modelId") else None
+            version = r.modelId if hasattr(r, "modelId") else None
             temperature = r.temperature.value if hasattr(r, "temperature") else None
             ljp_corrected = r.isLjpCorrected if hasattr(r, "isLjpCorrected") else None
-=======
-            version = r.modelId if hasattr(r, "modelId") else None
->>>>>>> d7051c64
             stochastic = r.stochastic if hasattr(r, "stochastic") else None
 
             parameters = {}
