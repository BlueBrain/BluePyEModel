--- conflicted
+++ resolved
@@ -10,14 +10,6 @@
 from bluepyemodel.access_point.forge_access_point import AccessPointException
 from bluepyemodel.access_point.forge_access_point import NexusForgeAccessPoint
 from bluepyemodel.emodel_pipeline.emodel_settings import EModelPipelineSettings
-<<<<<<< HEAD
-from bluepyemodel.emodel_pipeline.utils import run_metadata_as_string
-from bluepyemodel.emodel_pipeline.utils import yesno
-from bluepyemodel.evaluation.fitness_calculator_configuration import FitnessCalculatorConfiguration
-from bluepyemodel.model.neuron_model_configuration import NeuronModelConfiguration
-from bluepyemodel.tools import search_pdfs
-=======
->>>>>>> c3cff195
 
 # pylint: disable=too-many-arguments,unused-argument,too-many-locals
 
@@ -85,360 +77,10 @@
                 metadata=self.emodel_metadata_ontology.for_resource(),
             )
 
-<<<<<<< HEAD
-        return EModelPipelineSettings(**settings)
-
-    def store_channel_gene_expression(
-        self, table_path, name="Mouse_met_types_ion_channel_expression"
-    ):
-        """Create a channel gene expression resource containing the gene expression table.
-
-        Args:
-            table_path (str): path to the gene expression table
-        """
-
-        if pathlib.Path(table_path).suffix != ".csv":
-            raise NexusAccessPointException("Was expecting a .csv file")
-
-        dataset = Dataset(
-            self.access_point.forge,
-            type=["Entity", "Dataset", "RNASequencing"],
-            name=name,
-            brainLocation=self.brain_region,
-            description="Output from IC_selector module",
-        )
-        dataset.add_distribution(table_path)
-
-        self.access_point.forge.register(dataset)
-
-    def load_channel_gene_expression(self, name):
-        """Retrieve a channel gene expression resource and read its content"""
-
-        dataset = self.access_point.fetch_one(
-            filters={"type": "RNASequencing", "name": name}, use_version=False
-        )
-
-        filepath = self.access_point.resource_location(dataset)[0]
-
-        df = pandas.read_csv(filepath, index_col=["me-type", "t-type", "modality"])
-
-        return df, filepath
-
-    def load_ic_map(self):
-        """Get the ion channel/genes map from Nexus"""
-
-        resource_ic_map = self.access_point.fetch_one(
-            {"type": "IonChannelMapping", "name": "icmapping"}, use_version=False
-        )
-
-        return self.access_point.download(resource_ic_map.id)
-
-    def get_t_types(self, table_name):
-        """Get the list of t-types available for the present emodel"""
-
-        df, _ = self.load_channel_gene_expression(table_name)
-        return df.loc[self.emodel].index.get_level_values("t-type").unique().tolist()
-
-    def download_mechanisms(self, mechanisms):
-        """Download the mod files if not already downloaded"""
-
-        mechanisms_directory = self.get_mechanisms_directory()
-
-        for mechanism in mechanisms:
-
-            if mechanism.name == "pas":
-                continue
-
-            if mechanism.version is not None:
-                resource = self.access_point.fetch_one(
-                    {
-                        "type": "SubCellularModelScript",
-                        "name": mechanism.name,
-                        "version": mechanism.version
-                    },
-                    use_version=False
-                )
-
-            else:
-                resources = self.access_point.fetch(
-                    {"type": "SubCellularModelScript", "name": mechanism.name}, use_version=False
-                )
-
-                # If version not specified, we take the most recent one:
-                if len(resources) > 1 and all(hasattr(r, "version") for r in resources):
-                    resource = sorted(resources, key=lambda x: x.version)[-1]
-                else:
-                    resource = resources[0]
-
-            mod_file_name = f"{mechanism.name}.mod"
-            if os.path.isfile(str(mechanisms_directory / mod_file_name)):
-                continue
-
-            filepath = self.access_point.download(resource.id, str(mechanisms_directory))
-
-            # Rename the file in case it's different from the name of the resource
-            filepath = pathlib.Path(filepath)
-            if filepath.stem != mechanism:
-                filepath.rename(pathlib.Path(filepath.parent / mod_file_name))
-
-    def download_morphology(self, name):
-        """Download a morphology by name if not already downloaded"""
-
-        resource = self.access_point.fetch_one(
-            {"type": "NeuronMorphology", "name": name}, use_version=False
-        )
-
-        return self.access_point.download(resource.id, "./morphology/")
-
-    def store_trace_metadata(
-        self,
-        name=None,
-        id_=None,
-        ecode=None,
-        recording_metadata=None,
-    ):
-        """Creates an ElectrophysiologyFeatureExtractionTrace resource based on an ephys file.
-
-        Args:
-            id_ (str): Nexus id of the trace file.
-            name (str): name of the trace file.
-            ecode (str): name of the eCode of interest.
-            recording_metadata (dict): metadata such as ton, toff, v_unit associated to the traces
-                of ecode in this file.
-        """
-
-        if recording_metadata is None:
-            recording_metadata = {}
-
-        if "protocol_name" not in recording_metadata and ecode:
-            recording_metadata["protocol_name"] = ecode
-
-        if id_:
-            resource = self.access_point.retrieve(id_)
-        elif name:
-            resource = self.access_point.fetch_one(
-                {
-                    "type": "Trace",
-                    "name": name,
-                    "distribution": {"encodingFormat": "application/nwb"},
-                },
-                use_version=False,
-            )
-        else:
-            raise NexusAccessPointException("At least id_ or name should be informed.")
-
-        if not resource:
-            raise NexusAccessPointException(f"No matching resource for {id_} {name}")
-
-        self.access_point.register(
-            {
-                "type": "ElectrophysiologyFeatureExtractionTrace",
-                "eModel": self.emodel,
-                "name": f"{resource.name}_{ecode}",
-                "subject": self.get_subject(for_search=False),
-                "brainLocation": self.brain_region,
-                "trace": {"id": resource.id},
-                "cell": {"name": resource.name},
-                "ecode": ecode,
-                "recording_metadata": recording_metadata,
-            },
-            {
-                "type": "ElectrophysiologyFeatureExtractionTrace",
-                "eModel": self.emodel,
-                "name": f"{resource.name}_{ecode}",
-                "subject": self.get_subject(for_search=True),
-                "brainLocation": self.brain_region,
-                "trace": {"id": resource.id},
-                "cell": {"name": resource.name},
-                "ecode": ecode,
-            },
-        )
-
-    def store_extraction_target(
-        self, ecode, target_amplitudes, tolerances, use_for_rheobase, efeatures, efel_settings
-    ):
-        """Creates an ElectrophysiologyFeatureExtractionTarget resource used as target for the
-        e-features extraction process.
-
-        Args:
-            ecode (str): name of the eCode of interest.
-            target_amplitudes (list): amplitude of the step of the protocol. Expressed as a
-                percentage of the threshold amplitude (rheobase).
-            tolerances (list): tolerance around the target amplitude in which an
-                experimental trace will be seen as a hit during efeatures extraction.
-            use_for_rheobase (bool): should the ecode be used to compute the rheobase
-                of the cells during extraction.
-            efeatures (list): list of efeature names to extract for this ecode.
-            efel_settings (dict): eFEL settings.
-        """
-
-        features = [{"name": f} for f in efeatures]
-
-        self.access_point.register(
-            {
-                "type": ["Entity", "ElectrophysiologyFeatureExtractionTarget"],
-                "eModel": self.emodel,
-                "subject": self.get_subject(for_search=False),
-                "brainLocation": self.brain_region,
-                "stimulus": {
-                    "stimulusType": {"label": ecode},
-                    "stimulusTarget": target_amplitudes,
-                    "tolerance": tolerances,
-                    "threshold": use_for_rheobase,
-                    "recordingLocation": "soma",
-                },
-                "feature": features,
-                "efel_settings": efel_settings,
-            },
-            {
-                "type": "ElectrophysiologyFeatureExtractionTarget",
-                "eModel": self.emodel,
-                "subject": self.get_subject(for_search=True),
-                "brainLocation": self.brain_region,
-                "stimulus": {
-                    "stimulusType": {"label": ecode},
-                    "stimulusTarget": target_amplitudes[0],
-                },
-            },
-        )
-
-    def store_opt_validation_target(
-        self,
-        type_,
-        ecode,
-        protocol_type,
-        target_amplitude,
-        efeatures,
-        extra_recordings,
-        efel_settings,
-    ):
-        """Creates resources used as target optimisation and validation.
-
-        Args:
-            type_ (str): type of the Nexus Entity.
-            ecode (str): name of the eCode of the protocol.
-            protocol_type (str): type of the protocol ("StepProtocol" or "StepThresholdProtocol").
-            target_amplitude (float): amplitude of the step of the protocol. Expressed as a
-                percentage of the threshold amplitude (rheobase).
-            efeatures (list): list of efeatures name used as targets for this protocol.
-            extra_recordings (list): definition of additional recordings used for this protocol.
-            efel_settings (dict): eFEL settings.
-        """
-
-        if protocol_type not in [
-            "StepProtocol",
-            "StepThresholdProtocol",
-            "RinProtocol",
-            "RMPProtocol",
-        ]:
-            raise NexusAccessPointException(f"protocol_type {protocol_type} unknown.")
-
-        features = []
-        for f in efeatures:
-            features.append(
-                {
-                    "name": f,
-                    "onsetTime": {"unitCode": "ms", "value": None},
-                    "offsetTime": {"unitCode": "ms", "value": None},
-                }
-            )
-
-            if efel_settings and "stim_start" in efel_settings:
-                features[-1]["onsetTime"]["value"] = efel_settings["stim_start"]
-            if efel_settings and "stim_end" in efel_settings:
-                features[-1]["offsetTime"]["value"] = efel_settings["stim_end"]
-
-        self.access_point.register(
-            {
-                "type": ["Entity", "Target", type_],
-                "eModel": self.emodel,
-                "subject": self.get_subject(for_search=False),
-                "brainLocation": self.brain_region,
-                "protocolType": protocol_type,
-                "stimulus": {
-                    "stimulusType": {"label": ecode},
-                    "target": target_amplitude,
-                    "recordingLocation": "soma",
-                },
-                "feature": features,
-                "extraRecordings": extra_recordings,
-            },
-            {
-                "type": type_,
-                "eModel": self.emodel,
-                "subject": self.get_subject(for_search=True),
-                "brainLocation": self.brain_region,
-                "protocolType": protocol_type,
-                "stimulus": {
-                    "stimulusType": {"label": ecode},
-                    "target": target_amplitude,
-                    "recordingLocation": "soma",
-                },
-            },
-        )
-
-    def store_emodel_targets(
-        self,
-        ecode,
-        efeatures,
-        amplitude,
-        extraction_tolerance,
-        protocol_type,
-        used_for_extraction_rheobase=False,
-        used_for_optimization=True,
-        extra_recordings=None,
-        efel_settings=None,
-    ):
-        """Register the efeatures and their associated protocols that will be used as target during
-        efeatures extraction, optimisation and validation.
-
-        Args:
-        ecode (str): name of the eCode of the protocol.
-        efeatures (list): list of efeatures name used as targets for this ecode.
-        amplitude (float): amplitude of the step of the protocol. Expressed as a percentage of
-            the threshold amplitude (rheobase).
-        extraction_tolerance (list): tolerance around the target amplitude in which an
-            experimental trace will be seen as a hit during efeatures extraction.
-        protocol_type (str): type of the protocol ("StepProtocol" or "StepThresholdProtocol",
-            "RinProtocol", "RMPProtocol"). If using StepThresholdProtocols, it is mandatory to
-            have another target as RMPProtocol and another target as RinProtocol.
-        used_for_extraction_rheobase (bool): should the ecode be used to compute the rheobase
-            of the cells during extraction.
-        used_for_optimization (bool): should the ecode be used as a target during optimisation.
-        extra_recordings (list): definitions of additional recordings to use for this protocol.
-        efel_settings (dict): eFEL settings.
-        """
-
-        if efel_settings is None:
-            efel_settings = {}
-
-        if extra_recordings is None:
-            extra_recordings = []
-
-        self.store_extraction_target(
-            ecode=ecode,
-            target_amplitudes=[amplitude],
-            tolerances=[extraction_tolerance],
-            use_for_rheobase=used_for_extraction_rheobase,
-            efeatures=efeatures,
-            efel_settings=efel_settings,
-        )
-
-        if used_for_optimization:
-            self.store_opt_validation_target(
-                "ElectrophysiologyFeatureOptimisationTarget",
-                ecode=ecode,
-                protocol_type=protocol_type,
-                target_amplitude=amplitude,
-                efeatures=efeatures,
-                extra_recordings=extra_recordings,
-                efel_settings=efel_settings,
-=======
         try:
             return self.access_point.nexus_to_object(
                 type_="EModelPipelineSettings",
                 metadata=self.emodel_metadata_ontology.for_resource(),
->>>>>>> c3cff195
             )
         except AccessPointException:
             return None
@@ -802,44 +444,12 @@
     def download_morphology(self, name):
         """Download a morphology by name if not already downloaded"""
 
-<<<<<<< HEAD
-    def get_mechanisms_directory(self):
-        """Return the path to the directory containing the mechanisms for the current emodel"""
-
-        directory_name = run_metadata_as_string(
-            emodel=self.emodel,
-            seed=None,
-            ttype=self.ttype,
-            iteration_tag=self.iteration_tag
-        )
-
-        mechanisms_directory = pathlib.Path("./nexus_tmp/") / directory_name / "mechanisms"
-
-        return mechanisms_directory.resolve()
-
-    def get_available_mechanisms(self):
-        """Get the list of names of the available mechanisms"""
-=======
         resource = self.access_point.fetch_one({"type": "NeuronMorphology", "name": name})
->>>>>>> c3cff195
 
         return self.access_point.download(resource.id, "./nexus_temp/")
 
-<<<<<<< HEAD
-        available_mechanisms = []
-        for r in resources:
-            available_mechanisms.append(
-                {
-                    'name': r.name,
-                    'version': r.version if hasattr(r, "version") else None
-                }
-            )
-
-        return available_mechanisms
-=======
     def download_trace(self, id_=None, name=None):
         """Does not actually download the Trace since traces are already stored on Nexus"""
->>>>>>> c3cff195
 
         # TODO: actually download the Trace if trace is not available in local
 
@@ -873,12 +483,7 @@
     def load_channel_gene_expression(self, name):
         """Retrieve a channel gene expression resource and read its content"""
 
-<<<<<<< HEAD
-        model_configuration.init_from_dict(config_dict)
-        self.download_mechanisms(model_configuration.mechanisms)
-=======
         dataset = self.access_point.fetch_one(filters={"type": "RNASequencing", "name": name})
->>>>>>> c3cff195
 
         filepath = self.access_point.resource_location(dataset)[0]
 
