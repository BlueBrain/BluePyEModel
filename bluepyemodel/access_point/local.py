--- conflicted
+++ resolved
@@ -302,25 +302,17 @@
         else:
             mechanisms_directory = Path("./") / "mechanisms"
 
-<<<<<<< HEAD
-        return mechanisms_directory.resolve()
-=======
         if mechanisms_directory.is_dir():
             return mechanisms_directory.resolve()
 
         return None
->>>>>>> c3cff195
 
     def get_available_mechanisms(self):
         """Get the list of names of the available mechanisms"""
 
         mechs = []
-<<<<<<< HEAD
-        mech_dir = Path(self.get_mechanisms_directory())
-=======
 
         mech_dir = self.get_mechanisms_directory()
->>>>>>> c3cff195
 
         if mech_dir is None:
             return None
@@ -328,11 +320,7 @@
         for mech_file in glob.glob(str(Path(mech_dir) / "*.mod")):
             mechs.append(Path(mech_file).stem)
 
-<<<<<<< HEAD
-        return [{'name': m, 'version': None} for m in set(mechs)]
-=======
         return [{"name": m, "version": None} for m in set(mechs)]
->>>>>>> c3cff195
 
     def get_available_morphologies(self):
         """Get the list of names of available morphologies"""
@@ -498,28 +486,6 @@
 
     def format_emodel_data(self, model_data):
         """Format emodel data."""
-<<<<<<< HEAD
-
-        out_data = {
-            "emodel": self.emodel,
-            "fitness": model_data.get("score", None),
-            "parameters": model_data["params"],
-            "scores": model_data.get("fitness", None),
-        }
-
-        for key in [
-            "seed",
-            "iteration_tag",
-            "ttype",
-            "branch",
-            "rank",
-            "optimizer",
-            "validated",
-        ]:
-            if key in model_data:
-                out_data[key] = model_data[key]
-=======
->>>>>>> c3cff195
 
         if "githash" in model_data:
             iteration_tag = model_data["githash"]
