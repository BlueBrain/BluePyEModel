--- conflicted
+++ resolved
@@ -210,14 +210,11 @@
         else:
             filename = resource.distribution.name
 
-<<<<<<< HEAD
         if isinstance(resource.distribution, list):
             filename = resource.distribution[0].name
         else:
             filename = resource.distribution.name
 
-=======
->>>>>>> 35decde3
         file_path = pathlib.Path(download_directory) / filename
 
         if not file_path.is_file():
