"""eCode init script"""

"""
Copyright 2023, EPFL/Blue Brain Project

Licensed under the Apache License, Version 2.0 (the "License");
you may not use this file except in compliance with the License.
You may obtain a copy of the License at

    http://www.apache.org/licenses/LICENSE-2.0

Unless required by applicable law or agreed to in writing, software
distributed under the License is distributed on an "AS IS" BASIS,
WITHOUT WARRANTIES OR CONDITIONS OF ANY KIND, either express or implied.
See the License for the specific language governing permissions and
limitations under the License.
"""

from .apwaveform import APWaveform
from .comb import Comb
from .customfromfile import CustomFromFile
from .dehyperpol import DeHyperpol
from .dendrite import BAC
from .dendrite import DendriticStep
from .dendrite import Synaptic
from .firepattern import FirePattern
from .hyperdepol import HyperDepol
from .idrest import IDrest
from .iv import IV
from .negcheops import NegCheops
from .noiseou3 import NoiseOU3
from .poscheops import PosCheops
from .probampanmda_ems import ProbAMPANMDA_EMS
from .ramp import Ramp
from .random_square_inputs import MultipleRandomStepInputs
from .sahp import sAHP
from .sinespec import SineSpec
from .spikerec import SpikeRecMultiSpikes
from .square import Square
from .subwhitenoise import SubWhiteNoise
from .thresholdaddition import ThresholdAddition
from .whitenoise import WhiteNoise

# The ecode names have to be lower case only, to avoid having to
# define duplicates.
eCodes = {
    "spontaneous": IDrest,
    "step": Square,
    "idrest": IDrest,
    "idthres": IDrest,
    "idthresh": IDrest,
<<<<<<< HEAD
    # "step": IDrest,
=======
>>>>>>> acbcc049
    "spontaps": IDrest,
    "sponnohold30": IDrest,
    "sponhold30": IDrest,
    "rinholdcurrent": IDrest,
    "bap": IDrest,
    "spikerecmultispikes": SpikeRecMultiSpikes,
    "iv": IV,
    "spikerec": IDrest,
    "apwaveform": APWaveform,
    "firepattern": FirePattern,
    "sahp": sAHP,
    "idhyperpol": sAHP,
    "irdepol": sAHP,
    "irhyperpol": sAHP,
    "iddepol": sAHP,
    "hyperdepol": HyperDepol,
    "dehyperpol": DeHyperpol,
    "poscheops": PosCheops,
    "negcheops": NegCheops,
    "ramp": Ramp,
    "ap_thresh": Ramp,
    "apthresh": Ramp,
    "sinespec": SineSpec,
    "subwhitenoise": SubWhiteNoise,
    "noiseou3": NoiseOU3,
    "whitenoise": WhiteNoise,
    "highfreq": Comb,
    "synaptic": Synaptic,
    "bac": BAC,
    "dendritic": DendriticStep,
    "randomsteps": MultipleRandomStepInputs,
    "custom": CustomFromFile,
    "startnohold": IDrest,
    "thresholdaddition": ThresholdAddition,
    "probampanmda_ems": ProbAMPANMDA_EMS,
}

fixed_timestep_eCodes = ["probampanmda_ems"]<|MERGE_RESOLUTION|>--- conflicted
+++ resolved
@@ -36,7 +36,7 @@
 from .sahp import sAHP
 from .sinespec import SineSpec
 from .spikerec import SpikeRecMultiSpikes
-from .square import Square
+from .square import BPOSquarePulse
 from .subwhitenoise import SubWhiteNoise
 from .thresholdaddition import ThresholdAddition
 from .whitenoise import WhiteNoise
@@ -45,14 +45,10 @@
 # define duplicates.
 eCodes = {
     "spontaneous": IDrest,
-    "step": Square,
+    "step": IDrest,
     "idrest": IDrest,
     "idthres": IDrest,
     "idthresh": IDrest,
-<<<<<<< HEAD
-    # "step": IDrest,
-=======
->>>>>>> acbcc049
     "spontaps": IDrest,
     "sponnohold30": IDrest,
     "sponhold30": IDrest,
@@ -88,6 +84,7 @@
     "startnohold": IDrest,
     "thresholdaddition": ThresholdAddition,
     "probampanmda_ems": ProbAMPANMDA_EMS,
+    "bposquarepulse": BPOSquarePulse,
 }
 
 fixed_timestep_eCodes = ["probampanmda_ems"]