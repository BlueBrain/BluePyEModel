"""EModelMetadata class"""


class EModelMetadata:

    """Contains the metadata of an emodel such as its emodel name or its brain region"""

    def __init__(
        self,
        emodel=None,
        etype=None,
        ttype=None,
        mtype=None,
        species=None,
        brain_region=None,
        iteration_tag=None,
    ):

        if emodel is None and etype is None:
            raise Exception("At least emodel or etype should be informed")

        self.emodel = emodel
        self.etype = None if etype == "None" else etype
        self.ttype = None if ttype == "None" else ttype
        self.mtype = None if mtype == "None" else mtype
        self.species = None if species == "None" else species
        self.brain_region = None if brain_region == "None" else brain_region
        self.iteration = None if iteration_tag == "None" else iteration_tag

    def for_resource(self):

        metadata = {}

        for k, v in vars(self).items():
            if v and v != "None":
<<<<<<< HEAD
                # rename 'species' field by 'subject'
=======
                # rename species into subject and brain_region into brainLocation
>>>>>>> 527c451c
                if k == "species":
                    metadata["subject"] = v
                elif k == "brain_region":
                    metadata["brainLocation"] = v
                else:
                    metadata[k] = v

        return metadata

    def as_string(self, seed=None):

        s = ""

        for k, v in vars(self).items():
            if v:
                if isinstance(v, int):
                    v = str(v)
                s += f"{k}={v.replace('/', '')}__"

        if seed not in [None, "None"]:
            s += f"seed={seed}__"

        return s[:-2]<|MERGE_RESOLUTION|>--- conflicted
+++ resolved
@@ -33,11 +33,7 @@
 
         for k, v in vars(self).items():
             if v and v != "None":
-<<<<<<< HEAD
-                # rename 'species' field by 'subject'
-=======
                 # rename species into subject and brain_region into brainLocation
->>>>>>> 527c451c
                 if k == "species":
                     metadata["subject"] = v
                 elif k == "brain_region":
