--- conflicted
+++ resolved
@@ -1,8 +1,4 @@
 """ Package version. """
 
-<<<<<<< HEAD
-VERSION = "0.0.9.dev4"
-=======
 VERSION = "0.0.10.dev3"
->>>>>>> c3cff195
 __version__ = VERSION