""" Package version. """

<<<<<<< HEAD
VERSION = "0.0.6.dev2"
=======
VERSION = "0.0.7.dev1"
>>>>>>> 8bcaee7d
__version__ = VERSION<|MERGE_RESOLUTION|>--- conflicted
+++ resolved
@@ -1,8 +1,4 @@
 """ Package version. """
 
-<<<<<<< HEAD
-VERSION = "0.0.6.dev2"
-=======
 VERSION = "0.0.7.dev1"
->>>>>>> 8bcaee7d
 __version__ = VERSION