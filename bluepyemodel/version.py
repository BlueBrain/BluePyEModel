""" Package version. """

<<<<<<< HEAD
VERSION = "0.0.14.dev8"
=======
VERSION = "0.0.14.dev13"
>>>>>>> d7051c64
__version__ = VERSION<|MERGE_RESOLUTION|>--- conflicted
+++ resolved
@@ -1,8 +1,4 @@
 """ Package version. """
 
-<<<<<<< HEAD
-VERSION = "0.0.14.dev8"
-=======
-VERSION = "0.0.14.dev13"
->>>>>>> d7051c64
+VERSION = "0.0.14.dev14"
 __version__ = VERSION