--- conflicted
+++ resolved
@@ -1,8 +1,4 @@
 """ Package version. """
 
-<<<<<<< HEAD
-VERSION = "0.0.14.dev14"
-=======
-VERSION = "0.0.15.dev1"
->>>>>>> b0ddffa9
+VERSION = "0.0.15.dev2"
 __version__ = VERSION