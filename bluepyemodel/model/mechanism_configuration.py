"""Mechanism Configuration"""

"""
Copyright 2023, EPFL/Blue Brain Project

Licensed under the Apache License, Version 2.0 (the "License");
you may not use this file except in compliance with the License.
You may obtain a copy of the License at

    http://www.apache.org/licenses/LICENSE-2.0

Unless required by applicable law or agreed to in writing, software
distributed under the License is distributed on an "AS IS" BASIS,
WITHOUT WARRANTIES OR CONDITIONS OF ANY KIND, either express or implied.
See the License for the specific language governing permissions and
limitations under the License.
"""

from itertools import chain


class MechanismConfiguration:
    """Contains the information related to the definition and configuration of a mechanism"""

    def __init__(
        self,
        name,
        location,
        stochastic=None,
        version=None,
        temperature=None,
        ljp_corrected=None,
        parameters=None,
        ion_currents=None,
        nonspecific_currents=None,
        ionic_concentrations=None,
        id=None,
    ):
        """Init

        Args:
             name (str): name of the mechanism.
             locations (str or list of str): sections of the neuron on which this mechanism
                 will be instantiated.
             stochastic (bool): Can the mechanisms behave stochastically (optional).
             version (str): version id of the mod file.
             temperature (int): temperature of the mechanism
             ljp_corrected (bool): whether the mechanism is ljp corrected
             parameters (list): list of the possible parameter for this mechanism.
             ion_currents (list): list of the ion currents that this mechanism writes.
             nonspecific_currents (list): list of non-specific currents
             ionic_concentrations (list): list of the ionic concentration linked to the ion current
                If None, will be deduced from the ions list.
             id (str): Optional. Nexus ID of the mechanism.
        """

        self.name = name
        self.location = location
        self.version = version
        self.temperature = temperature
        self.ljp_corrected = ljp_corrected
        self.ion_currents = ion_currents
        self.nonspecific_currents = nonspecific_currents
        self.ionic_concentrations = ionic_concentrations
        if self.ionic_concentrations is None:
            self.ionic_concentrations = []
            if self.ion_currents is not None:
                for ion in self.ion_currents:
                    # remove 'i' in the front and put 'i' at the back to make it a concentration
                    self.ionic_concentrations.append(f"{ion[1:]}i")

        self.stochastic = stochastic
        if self.stochastic is None:
            self.stochastic = "Stoch" in self.name

        if parameters is None:
            self.parameters = {}
        elif isinstance(parameters, str):
            self.parameters = {parameters: [None, None]}
        else:
            self.parameters = parameters

        self.id = id

    def get_current(self):
        """Return the ion current names."""
        current = []
        ion_currents = self.ion_currents if self.ion_currents is not None else []
        nonspecific_currents = (
            self.nonspecific_currents if self.nonspecific_currents is not None else []
        )
        for curr in list(chain.from_iterable((ion_currents, nonspecific_currents))):
            current.append(f"{curr}_{self.name}")
        return current

    def as_dict(self):
        return {
            "name": self.name,
            "stochastic": self.stochastic,
            "location": self.location,
            "version": self.version,
<<<<<<< HEAD
            "temperature": self.temperature,
            "ljp_corrected": self.ljp_corrected,
=======
            "id": self.id,
>>>>>>> d7051c64
        }<|MERGE_RESOLUTION|>--- conflicted
+++ resolved
@@ -99,10 +99,7 @@
             "stochastic": self.stochastic,
             "location": self.location,
             "version": self.version,
-<<<<<<< HEAD
             "temperature": self.temperature,
             "ljp_corrected": self.ljp_corrected,
-=======
             "id": self.id,
->>>>>>> d7051c64
         }