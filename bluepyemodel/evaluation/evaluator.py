"""Evaluator module."""
import logging
import pathlib

from bluepyopt.ephys.evaluators import CellEvaluator
from bluepyopt.ephys.locations import NrnSeclistCompLocation
from bluepyopt.ephys.locations import NrnSecSomaDistanceCompLocation
from bluepyopt.ephys.locations import NrnSomaDistanceCompLocation
from bluepyopt.ephys.objectives import SingletonObjective
from bluepyopt.ephys.objectivescalculators import ObjectivesCalculator
from bluepyopt.ephys.recordings import CompRecording
from bluepyopt.ephys.simulators import NrnSimulator

from ..ecode import eCodes
from .efel_feature_bpem import eFELFeatureBPEM
from .protocols import BPEM_Protocol
from .protocols import MainProtocol
from .protocols import RinProtocol
from .protocols import RMPProtocol
from .protocols import SearchHoldingCurrent
from .protocols import SearchThresholdCurrent

logger = logging.getLogger(__name__)

soma_loc = NrnSeclistCompLocation(name="soma", seclist_name="somatic", sec_index=0, comp_x=0.5)
ais_loc = NrnSeclistCompLocation(name="soma", seclist_name="axonal", sec_index=0, comp_x=0.5)

PRE_PROTOCOLS = ["SearchHoldingCurrent", "SearchThresholdCurrent", "RMPProtocol", "RinProtocol"]
LEGACY_PRE_PROTOCOLS = ["RMP", "Rin", "RinHoldcurrent", "Main", "ThresholdDetection"]

seclist_to_sec = {
    "somatic": "soma",
    "apical": "apic",
    "axonal": "axon",
    "myelinated": "myelin",
}


def define_location(definition):

    if definition["type"] == "CompRecording":
        if definition["location"] == "soma":
            return soma_loc
        if definition["location"] == "ais":
            return ais_loc
        raise Exception("Only soma and ais are implemented for CompRecording")

    if definition["type"] == "somadistance":
        return NrnSomaDistanceCompLocation(
            name=definition["name"],
            soma_distance=definition["somadistance"],
            seclist_name=definition["seclist_name"],
        )

    if definition["type"] == "somadistanceapic":
        return NrnSecSomaDistanceCompLocation(
            name=definition["name"],
            soma_distance=definition["somadistance"],
            sec_index=definition.get("sec_index", None),
            sec_name=definition["seclist_name"],
        )

    if definition["type"] == "nrnseclistcomp":
        return NrnSeclistCompLocation(
            name=definition["name"],
            comp_x=definition["comp_x"],
            sec_index=definition["sec_index"],
            seclist_name=definition["seclist_name"],
        )

    raise Exception(f"Unknown recording type {definition['type']}")


def define_protocol(protocol_configuration, stochasticity=False, threshold_based=False):
    """Create the protocol.

    Args:
        protocol_configuration (ProtocolConfiguration): configuration of the protocol
        stochasticity (bool): Should the stochastic channels be stochastic or
            deterministic
        threshold_based (bool): is the protocol being instantiated a threshold-based or a
            fix protocol.

    Returns:
        Protocol
    """

    recordings = []
    for rec_def in protocol_configuration.recordings:

        location = define_location(rec_def)
        if "variable" in rec_def:
            variable = rec_def["variable"]
        else:
            variable = rec_def["var"]

        recording = CompRecording(
            name=rec_def["name"],
            location=location,
            variable=variable,
        )

        recordings.append(recording)

    if len(protocol_configuration.stimuli) != 1:
        raise Exception("Only protocols with a single stimulus implemented")

    for k, ecode in eCodes.items():
        if k in protocol_configuration.name.lower():
            stimulus = ecode(location=soma_loc, **protocol_configuration.stimuli[0])
            break
    else:
        raise KeyError(
            f"There is no eCode linked to the stimulus name {protocol_configuration.lower()}. "
            "See ecode/__init__.py for the available stimuli "
            "names"
        )

    return BPEM_Protocol(
        name=protocol_configuration.name,
        stimulus=stimulus,
        recordings=recordings,
        stochasticity=stochasticity,
        threshold_based=threshold_based,
    )


def define_efeature(feature_config, protocol=None, global_efel_settings=None):
    """Define an efeature"""

    if global_efel_settings is None:
        global_efel_settings = {}

    efel_settings = {**global_efel_settings, **feature_config.efel_settings}

    stim_amp = None
    stim_start = None
    stim_end = None

    if protocol:
        stim_amp = protocol.amplitude

    if feature_config.efel_settings.get("stim_start", None) is not None:
        stim_start = feature_config.efel_settings["stim_start"]
    elif protocol:
        stim_start = protocol.stim_start

    if feature_config.efel_settings.get("stim_end", None) is not None:
        stim_end = feature_config.efel_settings["stim_end"]
    elif protocol:
        if "bAP" in protocol.name:
            stim_end = protocol.total_duration
        else:
            stim_end = protocol.stim_end

    recording_names = {"": f"{feature_config.protocol_name}.{feature_config.recording_name}"}

    efeature = eFELFeatureBPEM(
        feature_config.name,
        efel_feature_name=feature_config.efel_feature_name,
        recording_names=recording_names,
        stim_start=stim_start,
        stim_end=stim_end,
        exp_mean=feature_config.mean,
        exp_std=feature_config.std,
        stimulus_current=stim_amp,
        efel_settings=efel_settings,
    )

    return efeature


def define_RMP_protocol(efeatures):
    """Define the resting membrane potential protocol"""

    target_voltage = next(
        f
        for f in efeatures
        if (
            "RMPProtocol" in f.recording_names[""]
            and f.efel_feature_name == "steady_state_voltage_stimend"
        )
    )

    if target_voltage:

        rmp_protocol = RMPProtocol(
            name="RMPProtocol", location=soma_loc, target_voltage=target_voltage
        )

        for f in efeatures:
            if (
                "RMPProtocol" in f.recording_names[""]
                and f.efel_feature_name != "steady_state_voltage_stimend"
            ):
                f.stim_start = 0.0
                f.stim_end = rmp_protocol.stimulus_duration
                f.stimulus_current = 0.0

        return rmp_protocol

    raise Exception("Couldn't find the voltage feature associated to the RMP protocol")


def define_Rin_protocol(efeatures, ais_recording=False):
    """Define the input resistance protocol"""

    target_rin = next(
        f
        for f in efeatures
        if "RinProtocol" in f.recording_names[""]
        and f.efel_feature_name == "ohmic_input_resistance_vb_ssse"
    )

    if target_rin:

        location = soma_loc if not ais_recording else ais_loc

        return RinProtocol(name="RinProtocol", location=location, target_rin=target_rin)

    raise Exception("Couldn't find the Rin feature associated to the Rin protocol")


def define_holding_protocol(efeatures, strict_bounds=False):
    """Define the search holding current protocol"""

    target_voltage = next(
        f
        for f in efeatures
        if "SearchHoldingCurrent" in f.recording_names[""]
        and f.efel_feature_name == "steady_state_voltage_stimend"
    )
    target_current = next(
        f
        for f in efeatures
        if "SearchHoldingCurrent" in f.recording_names[""]
        and f.efel_feature_name == "bpo_holding_current"
    )

    if target_voltage and target_current:
        return SearchHoldingCurrent(
            name="SearchHoldingCurrent",
            location=soma_loc,
            target_voltage=target_voltage,
            target_holding=target_current,
            strict_bounds=strict_bounds,
        )

    raise Exception(
        "Couldn't find the voltage feature or holding current feature associated "
        "to the SearchHoldingCurrent protocol"
    )


def define_threshold_protocol(efeatures, max_threshold_voltage=-30):
    """Define the search threshold current protocol"""

    target_current = next(
        f
        for f in efeatures
        if "SearchThresholdCurrent" in f.recording_names[""]
        and f.efel_feature_name == "bpo_threshold_current"
    )

    if target_current:
        return SearchThresholdCurrent(
            name="SearchThresholdCurrent",
            location=soma_loc,
            target_threshold=target_current,
            max_threshold_voltage=max_threshold_voltage,
        )

    raise Exception(
        "Couldn't find the threshold current feature associated "
        "to the SearchThresholdCurrent protocol"
    )


def define_main_protocol(
    fitness_calculator_configuration,
    include_validation_protocols=False,
    stochasticity=True,
    ais_recording=False,
    efel_settings=None,
    score_threshold=12.0,
    max_threshold_voltage=-30,
    threshold_based_evaluator=True,
    strict_holding_bounds=True,
):
    """Create the MainProtocol and the list of efeatures to use as objectives.

    The amplitude of the "threshold_protocols" depend on the computation of
    the current threshold while the "other_protocols" do not.

    Args:
        fitness_calculator_configuration (FitnessCalculatorConfiguration): configuration of the
            fitness calculator.
        include_validation_protocols (bool): should the validation protocols
            and validation efeatures be added to the evaluator.
        stochasticity (bool): Should the stochastic channels be stochastic or
            deterministic
        ais_recording (bool): if True all the soma recording will be at the first axonal section.
        efel_settings (dict): eFEl settings.
        threshold_efeature_std (float): if informed, compute the std as
            threshold_efeature_std * mean if std is < threshold_efeature_std * min.
        threshold_based_evaluator (bool): if True, the protocols of the evaluator will be rescaled
            by the holding and threshold current of the model.
        strict_holding_bounds (bool): to adaptively enlarge bounds is holding current is outside
    """

    threshold_protocols = {}
    other_protocols = {}

    validation_protocols = [
        p.name for p in fitness_calculator_configuration.protocols if p.validation
    ]

    for protocols_def in fitness_calculator_configuration.protocols:

        if not include_validation_protocols and protocols_def.validation:
            continue

        protocol = define_protocol(protocols_def, stochasticity, threshold_based_evaluator)

        if threshold_based_evaluator:
            threshold_protocols[protocols_def.name] = protocol
        else:
            other_protocols[protocols_def.name] = protocol

    efeatures = []
    for feature_def in fitness_calculator_configuration.efeatures:

        if not include_validation_protocols and feature_def.protocol_name in validation_protocols:
            continue

        protocol = None
        if feature_def.protocol_name not in PRE_PROTOCOLS:
            for p in list(threshold_protocols.values()) + list(other_protocols.values()):
                if p.name == feature_def.protocol_name:
                    protocol = p
                    break
            else:
                raise Exception(f"Could not find protocol named {feature_def.protocol_name}")

        efeatures.append(define_efeature(feature_def, protocol, efel_settings))

    rmp_protocol = None
    rin_protocol = None
    search_holding_protocol = None
    search_threshold_protocol = None
    if threshold_based_evaluator:
        rmp_protocol = define_RMP_protocol(efeatures)
        rin_protocol = define_Rin_protocol(efeatures, ais_recording)
        search_holding_protocol = define_holding_protocol(efeatures, strict_holding_bounds)
        search_threshold_protocol = define_threshold_protocol(efeatures, max_threshold_voltage)

    for feature in efeatures:
        if feature.efel_feature_name not in ["bpo_holding_current", "bpo_threshold_current"]:
            assert feature.stim_start is not None
            assert feature.stim_end is not None
            assert feature.stimulus_current is not None

    main_protocol = MainProtocol(
        "Main",
        rmp_protocol,
        rin_protocol,
        search_holding_protocol,
        search_threshold_protocol,
        threshold_protocols=threshold_protocols,
        other_protocols=other_protocols,
        score_threshold=score_threshold,
    )

    # TODO: find a more elegant way to get ride of this efeature (or return the full response
    # for the SearchHoldingCurrent and SearchThresholdCurrent)
    efeatures = [
        e
        for e in efeatures
        if not (
            "SearchHoldingCurrent" in e.recording_names[""]
            and e.efel_feature_name == "steady_state_voltage_stimend"
        )
    ]

    return main_protocol, efeatures


def define_fitness_calculator(features):
    """Creates the objectives calculator.

    Args:
        features (list): list of EFeature.

    Returns:
        ObjectivesCalculator
    """

    objectives = [SingletonObjective(feat.name, feat) for feat in features]

    return ObjectivesCalculator(objectives)


def get_simulator(stochasticity, cell_model, dt=None, mechanisms_directory=None):
    """Get NrnSimulator

    Args:
        stochasticity (bool): allow the use of simulator for stochastic channels
        cell_model (CellModel): used to check if any stochastic channels are present
        dt (float): if not None, cvode will be disabled and fixed timesteps used.
        mechanisms_directory (str or Path): path to the directory containing the mechanisms
    """

    if stochasticity:
        for mechanism in cell_model.mechanisms:
            if not mechanism.deterministic:
                return NrnSimulator(dt=dt or 0.025, cvode_active=False)

        logger.warning(
            "Stochasticity is True but no mechanisms are stochastic. Switching to "
            "non-stochastic."
        )

<<<<<<< HEAD
    mechs_parent_dir = str(pathlib.Path(mechanisms_directory).parents[0])
=======
    if mechanisms_directory is not None:
        mechs_parent_dir = str(pathlib.Path(mechanisms_directory).parents[0])
    else:
        mechs_parent_dir = None
>>>>>>> c3cff195

    if dt is None:
        return NrnSimulator(mechanisms_directory=mechs_parent_dir)

    return NrnSimulator(dt=dt, cvode_active=False, mechanisms_directory=mechs_parent_dir)


def create_evaluator(
    cell_model,
    fitness_calculator_configuration,
    include_validation_protocols=False,
    stochasticity=True,
    timeout=None,
    efel_settings=None,
    score_threshold=12.0,
    max_threshold_voltage=-30,
    dt=None,
    threshold_based_evaluator=True,
    strict_holding_bounds=True,
<<<<<<< HEAD
    mechanisms_directory=None
=======
    mechanisms_directory=None,
>>>>>>> c3cff195
):
    """Creates an evaluator for a cell model/protocols/e-feature set

    Args:
        cell_model (CellModel): cell model
        fitness_calculator_configuration (FitnessCalculatorConfiguration): configuration of the
            fitness calculator.
        include_validation_protocols (bool): should the validation protocols
            and validation efeatures be added to the evaluator.
        protocols_definition (dict): protocols and their definition
        features_definition (dict): features means and stds
        stochasticity (bool): should the stochastic channels be stochastic or
            deterministic
        timeout (float): maximum time in second during which a protocol is
            allowed to run
        efel_settings (dict): efel settings in the form
            {setting_name: setting_value}. If settings are also informed
            in the targets per efeature, the latter will have priority.
        score_threshold (float): threshold for score of protocols to stop evaluations
        max_threshold_voltage (float): maximum voltage used as upper
            bound in the threshold current search
        dt (float): if not None, cvode will be disabled and fixed timesteps used.
        threshold_based_evaluator (bool): if True, the protocols of the evaluator will be rescaled
            by the holding and threshold current of the model.
        strict_holding_bounds (bool): to adaptively enlarge bounds is current is outside
        mechanisms_directory (str or Path): path to the directory containing the mechanisms

    Returns:
        CellEvaluator
    """

    simulator = get_simulator(stochasticity, cell_model, dt, mechanisms_directory)

    fitness_calculator_configuration.configure_morphology_dependent_locations(cell_model, simulator)

    main_protocol, features = define_main_protocol(
        fitness_calculator_configuration,
        include_validation_protocols,
        stochasticity,
        efel_settings=efel_settings,
        score_threshold=score_threshold,
        max_threshold_voltage=max_threshold_voltage,
        threshold_based_evaluator=threshold_based_evaluator,
        strict_holding_bounds=strict_holding_bounds,
    )

    fitness_calculator = define_fitness_calculator(features)
    fitness_protocols = {"main_protocol": main_protocol}

    param_names = [param.name for param in cell_model.params.values() if not param.frozen]

    cell_eval = CellEvaluator(
        cell_model=cell_model,
        param_names=param_names,
        fitness_protocols=fitness_protocols,
        fitness_calculator=fitness_calculator,
        sim=simulator,
        use_params_for_seed=True,
        timeout=timeout,
    )
    cell_eval.prefix = cell_model.name

    return cell_eval<|MERGE_RESOLUTION|>--- conflicted
+++ resolved
@@ -420,14 +420,10 @@
             "non-stochastic."
         )
 
-<<<<<<< HEAD
-    mechs_parent_dir = str(pathlib.Path(mechanisms_directory).parents[0])
-=======
     if mechanisms_directory is not None:
         mechs_parent_dir = str(pathlib.Path(mechanisms_directory).parents[0])
     else:
         mechs_parent_dir = None
->>>>>>> c3cff195
 
     if dt is None:
         return NrnSimulator(mechanisms_directory=mechs_parent_dir)
@@ -447,11 +443,7 @@
     dt=None,
     threshold_based_evaluator=True,
     strict_holding_bounds=True,
-<<<<<<< HEAD
-    mechanisms_directory=None
-=======
     mechanisms_directory=None,
->>>>>>> c3cff195
 ):
     """Creates an evaluator for a cell model/protocols/e-feature set
 
