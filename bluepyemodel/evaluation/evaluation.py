""" Emodels evaluation functions """
import copy
import logging

from bluepyemodel.evaluation.evaluator import create_evaluator
from bluepyemodel.model import model

logger = logging.getLogger(__name__)


def get_responses(to_run):
    """Compute the voltage responses of a set of parameters.

    Args:
        to_run (dict): of the form
            to_run = {"evaluator": CellEvaluator, "parameters": Dict}
    """

    eva = to_run["evaluator"]
    params = to_run["parameters"]

    eva.cell_model.unfreeze(params)

    responses = eva.run_protocols(protocols=eva.fitness_protocols.values(), param_values=params)
    responses["evaluator"] = eva

    return responses


def compute_responses(
    access_point,
    cell_evaluator,
    map_function,
    seeds=None,
    preselect_for_validation=False,
):
    """Compute the responses of the emodel to the optimisation and validation protocols.

    Args:
        access_point (DataAccessPoint): API used to access the data.
        emodel (str): name of the emodel. Has to match the name of the emodel
            under which the configuration data are stored.
        cell_evaluator (CellEvaluator): evaluator for the cell model/protocols/e-feature set.
        map_function (map): used to parallelize the evaluation of the
            individual in the population.
        seeds (list): if not None, filter emodels to keep only the ones with these seeds.
        preselect_for_validation (bool): if True,
            only select models that have not been through validation yet.
    Returns:
        emodels (list): list of emodels.
    """

    emodels = access_point.get_emodels()

    if seeds:
        emodels = [model for model in emodels if model.seed in seeds]
    if access_point.emodel_metadata.iteration:
        emodels = [
            model
            for model in emodels
            if model.emodel_metadata.iteration == access_point.emodel_metadata.iteration
        ]
    if preselect_for_validation:
        emodels = [model for model in emodels if model.passed_validation is None]

    if emodels:

        logger.info("In compute_responses, %s emodels found to evaluate.", len(emodels))

        to_run = []
        for mo in emodels:
            to_run.append(
                {
                    "evaluator": copy.deepcopy(cell_evaluator),
                    "parameters": mo.parameters,
                }
            )

        responses = list(map_function(get_responses, to_run))

        for mo, r in zip(emodels, responses):
            mo.responses = r
            mo.evaluator = r.pop("evaluator")

    else:
        logger.warning(
            "In compute_responses, no emodel for %s", access_point.emodel_metadata.emodel
        )

    return emodels


def get_evaluator_from_access_point(
    access_point,
    stochasticity=False,
    include_validation_protocols=False,
    timeout=600.0,
    score_threshold=12.0,
    max_threshold_voltage=-30,
    nseg_frequency=40,
    dt=None,
    strict_holding_bounds=True,
):
    """Create an evaluator for the emodel.

    Args:
        access_point (DataAccessPoint): API used to access the database
        stochasticity (bool): should channels behave stochastically if they can.
        include_validation_protocols (bool): should the validation protocols
            and validation efeatures be added to the evaluator.
        timeout (float): duration (in second) after which the evaluation of a
            protocol will be interrupted.
        score_threshold (float): threshold for score of protocols to stop evaluations
        max_threshold_voltage (float): maximum voltage used as upper
            bound in the threshold current search
        dt (float): if not None, cvode will be disabled and fixed timesteps used.
        strict_holding_bounds (bool): to adaptively enlarge bounds is holding current is outside

    Returns:
        bluepyopt.ephys.evaluators.CellEvaluator
    """

    model_configuration = access_point.get_model_configuration()
    fitness_calculator_configuration = access_point.get_fitness_calculator_configuration()

    cell_model = model.create_cell_model(
        name=access_point.emodel_metadata.emodel,
        model_configuration=model_configuration,
        morph_modifiers=access_point.pipeline_settings.morph_modifiers,
        nseg_frequency=nseg_frequency,
    )

    timeout = timeout or access_point.pipeline_settings.timeout
    stochasticity = stochasticity or access_point.pipeline_settings.stochasticity

    return create_evaluator(
        cell_model=cell_model,
        fitness_calculator_configuration=fitness_calculator_configuration,
        include_validation_protocols=include_validation_protocols,
        stochasticity=stochasticity,
        timeout=timeout,
        efel_settings=access_point.pipeline_settings.efel_settings,
        score_threshold=score_threshold,
        max_threshold_voltage=max_threshold_voltage,
        dt=dt,
        threshold_based_evaluator=access_point.pipeline_settings.threshold_based_evaluator,
        strict_holding_bounds=strict_holding_bounds,
<<<<<<< HEAD
        mechanisms_directory=access_point.get_mechanisms_directory()
=======
        mechanisms_directory=access_point.get_mechanisms_directory(),
>>>>>>> c3cff195
    )<|MERGE_RESOLUTION|>--- conflicted
+++ resolved
@@ -145,9 +145,5 @@
         dt=dt,
         threshold_based_evaluator=access_point.pipeline_settings.threshold_based_evaluator,
         strict_holding_bounds=strict_holding_bounds,
-<<<<<<< HEAD
-        mechanisms_directory=access_point.get_mechanisms_directory()
-=======
         mechanisms_directory=access_point.get_mechanisms_directory(),
->>>>>>> c3cff195
     )